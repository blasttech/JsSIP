--- conflicted
+++ resolved
@@ -208,12 +208,8 @@
 
   sendMessage(target: string | URI, body: string, options?: SendMessageOptions): Message;
 
-<<<<<<< HEAD
   sendRequest(method: string, target: string, params: RequestParams, headers?: string[], body?: string, handlers?: any, credential?: Credential): void;
-=======
-  sendRequest(method: string, target: string, params: RequestParams, headers?: string[], body?: string, handlers: any, credential: Credential): void;
->>>>>>> fe32ca36
-
+  
   subscriber(target: string, options: SubscriberOptions): Subscriber;
 
   notifier(options: NotifierOptions): Notifier;
